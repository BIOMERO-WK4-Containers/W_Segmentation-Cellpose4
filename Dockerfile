--- conflicted
+++ resolved
@@ -13,11 +13,7 @@
 ENV PATH=/opt/conda/bin:$PATH
 
 # >>> ADDED: Define default directories for models <<<
-<<<<<<< HEAD
 ENV CELLPOSE_LOCAL_MODELS_PATH=/tmp/models/cellpose/
-=======
-ENV CELLPOSE_LOCAL_MODELS_PATH=/tmp/cellpose/models/
->>>>>>> 8d114f5f
 
 # Install base dependencies and cleanup
 RUN apt-get update && \
